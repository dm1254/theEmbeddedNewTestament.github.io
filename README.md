# Embedded System is Life, Embedded System is love.


## Concepts by Domain:

### A. C Coding Specific
1.  Function pointers
2.  Bit fields
3.  Attributes
4.  lds script
5.  Linker and loader 

### B. Programming Languages
1. C
2. C++
3. Bash
4. Python
5. Assembly

### C. Data Structures & Implementation
1. Ring Buffer
2. Hash Table
3. Heap (priority queue)
4. Stack
5. Queue
6. Binary Tree
7. Red Black Tree
8. Finite State Machine
9. Simple Task Scheduler

### D. Basic Algorithms
1. Sort
   1.  Merge Sort
   2.  Quick Sort
2.  Search
    1.  Hash
    2.  Binary search Tree
    3.  Graph

### E. POSIX API 
1.  IPC 
    1.  mutex 
    2.  Semaphore
    3.  Spinlock 
    4.  Pipe
    5.  Share Memory
    6.  Signal
    7.  Software Interrupt
2. Memory management
3. Multi-thread/Multi-processing

### F. Bus Protocols
1.  [SPI](./Bus_Protocol/spi.md)
2.  [I2C](./Bus_Protocol/i2c.md)
3.  UART
4.  PWM
5.  GPIO
6.  PCIE
7.  CAN
8.  USB

### G. Linux Command 
1.  Bash
2.  Code Collaboration Tools
3.  Cross Compilation

### H. Operating Systems
1.  User Space
2.  Kernel Space
3.  [Exception Handling](Operating_System/Exception_ARM64.md)
4.  Virtual Memory
5.  File System
6.  Process/Thread & Scheduling
7.  [Interrupt](./Operating_System/Interrupt.md)
8.  System call
9.  Interprocess communication
10. Mutiprocessing/Multithreading
11. FreeRTOS
    1.  [Firmware Stack Layer](Operating_System/freertos/firmware_stack.md)
12. Linux
    1.  [Linux Device Model](./Operating_System/Linux/Linux_device_model.md)
    2.  [System Call](Operating_System/Linux/syscall.md)
    3.  Synchronization
    4.  Device Tree
    5.  Sysfs

### I. Computer Architecture
1.  Pipeline
2.  Cache coherence

### J. HW Modules
1.  RAM & ROM
2.  [Flash Storage](./HW_Module/Flash_Storage.md)
3.  LED/LCD
4.  Timer
5.  Sensors
6.  Bluetooth/BLE
7.  Wifi
8.  LTE
9.  USB devices

### K. Debugging Techniques
1.  JTAG
2.  Trace
3.  GDB
4.  Sysfs
5.  printk

### L. Version Control
1.  GIT
2.  SVN

### M. IPC & Posix API
spinlock 
mutex 
Semaphore 
Pipe
Share memory
Signal
Software Interrupt
Object Oriented Design


## Interview Questions

<<<<<<< HEAD
### A.  Algorithms Questions by Pattern
=======
### [A.  LeetCode Questions for Embedded Developers](Interview/Concept/LeetCode_for_Embedded_Developer.md)

### B.  Other Algorithms Questions
>>>>>>> d6318a65
1.  Sliding Window
2.  Two Pointers
3.  Faster & Slow Pointers
4.  Merge Intervals
5.  Cyclic Sort
6.  In-place Reversal of a Linked List
7.  BFS
8.  DFS
9.  Two Heaps
10. Subsets
11. Modified Binary Search
12. Bitwise XOR
13. Top 'K' Elements
14. K-way Merge
15. Knapsack (DP)
16. Graph Topological Sort

<<<<<<< HEAD
### B. [LeetCode Questions For Embedded Developers](Interview/Algorithm/LeetCode_for_Embedded_Developer.md)

### C.  [Concept Questions](Interview/Concept/Concept_questions.md)

=======
### C.  [Concept Questions](Interview/Concept/Concept_questions.md)

>>>>>>> d6318a65
### D.  Behavior Question
1.  Amazon Leading Principles

## Book Recommendation

## Useful Links
[Embedded software interview archive](https://docs.google.com/document/d/1uW030FMfBxKLxXz-eIwyzlMJdERN5DMEwtUnJMYsF-g/edit)

[Embedded Noob Engineer Guide](https://drive.google.com/file/d/0B8K8lEdVL_HUZHgwd0t5Zmc1d3c/view?usp=sharing)
<|MERGE_RESOLUTION|>--- conflicted
+++ resolved
@@ -123,13 +123,10 @@
 
 ## Interview Questions
 
-<<<<<<< HEAD
-### A.  Algorithms Questions by Pattern
-=======
+
 ### [A.  LeetCode Questions for Embedded Developers](Interview/Concept/LeetCode_for_Embedded_Developer.md)
 
 ### B.  Other Algorithms Questions
->>>>>>> d6318a65
 1.  Sliding Window
 2.  Two Pointers
 3.  Faster & Slow Pointers
@@ -147,15 +144,10 @@
 15. Knapsack (DP)
 16. Graph Topological Sort
 
-<<<<<<< HEAD
-### B. [LeetCode Questions For Embedded Developers](Interview/Algorithm/LeetCode_for_Embedded_Developer.md)
 
 ### C.  [Concept Questions](Interview/Concept/Concept_questions.md)
 
-=======
-### C.  [Concept Questions](Interview/Concept/Concept_questions.md)
 
->>>>>>> d6318a65
 ### D.  Behavior Question
 1.  Amazon Leading Principles
 
